--- conflicted
+++ resolved
@@ -1,12 +1,7 @@
 #!/usr/bin/make -f
 # -*- makefile -*-
 
-# Uncomment this to turn on verbose mode.
-<<<<<<< HEAD
 # export DH_VERBOSE=1
-=======
-export DH_VERBOSE=1
->>>>>>> 6b230be2
 
 export BUILDDIR=$(CURDIR)/.build
 export GOPATH=$(BUILDDIR)/gopath
