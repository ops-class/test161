= `test161`: A Testing Tool for OS/161

`test161` is a command line tool for automated testing of
http://os161.eecs.harvard.edu[OS/161] instructional operating system kernels
that run inside the `sys161` (System/161)
https://en.wikipedia.org/wiki/R3000[MIPS R3000] simulator. You are probably
not interested in `test161` unless you are a student taking or an instructor
teaching a course that uses OS/161.

== `test161`: Library, Client, and Server

The `test161` source tree consists of a library along with client and server
utilities, which are in large part wrappers around the library. <<Configuration>>
and <<Usage>> examples below that mention `test161` commands are referring to
the `test161` utility, which is what students generally interact with. There is
also a <<server,test161-server>> utility that students indirectly interact with
when submitting assignments. Much of the documentation refers simply to
`test161`, which refers to the system as a whole.

== Installation and Environment

`test161` is written in https://golang.org/[Go], and the instructions below
assume you are installing from source and/or setting up your development
environment to work on `test161`. Alternatively, the current stable binary
version of `test161` is included in the https://www.ops-class.org/asst/toolchain/#ppa[ops-class.org PPA].

=== Installing Go

Many Linux distributions package fairly out-of-date versions of Go. Instead, we
encourage you to install the https://github.com/moovweb/gvm[Go Version Manager (GVM)]:

[source,bash]
----
sudo apt-get install -y curl bison # Install requirement
bash < <(curl -s -S -L https://raw.githubusercontent.com/moovweb/gvm/master/binscripts/gvm-installer)
source $HOME/.gvm/scripts/gvm
----

At this point you are ready to start using GVM. We are currently building and
testing `test161` with Go version `go1.5.3`. However, because the Go compiler
is now written in Go, installing versions of Go past 1.5 require install Go
version 1.4 first.

[source,bash]
----
gvm install go1.4
gvm use 1.4
gvm install go1.5.3
gvm use 1.5.3 --default
----

==== `GOPATH`

Note that `gvm` will set your `GOPATH` and `PATH` variables properly to allow
you to run Go binaries that you install. However, if you are interested in
writing Go code you should set a more accessible `GOPATH` as described as https://golang.org/doc/code.html#GOPATH[described
here.]

=== Installing `test161`

Once you have Go installed, upgrading or installing `test161` is simple:

[source,bash]
----
go get -u github.com/ops-class/test161/test161
----

=== Configuration

Out of the box, `test161` can't do much without a set of test scripts and an
OS/161 `root` directory which contains your kernel and user binaries. If you
are starting from the https://github.com/ops-class/os161[ops-class OS/161 sources],
as soon as you configure, compile, and install your userland binaries and kernel,
`test161` will work in either your root or source trees. If you are starting from
other OS/161 sources, see <<Custom Configuration>>.

==== Custom Configuration

The ops-class sources create symlinks footnote:[`.root` is in your source
directory and points to your root directory, `.src` is in your root directory
and points to your source directory] between your OS/161 source and root
directories in order to infer your environment, which may not always be what
you want. To support partial environments where either source or root cannot be
inferred from the other, or you want to use a specific set of `test161`
configuration files, you can use `test161 config` to set the test161 directory
footnote:[The directory containing the tests, targets, and commands subdirectories.
For the ops-class sources, the test161 directory is named `test161` and is a
subdirectory of the OS/161 source directory.].

[source,bash]
----
test161 config test161dir <path>
----

This allows you to run `test161` tests from your root directory using the test
files in `test161dir`. If you do not have symlinks created for environment
inference, submitting will need to be done from your source directory.

===== Environment Variables

In addition to configuring the `test161` directory, `test161` supports
environment variables that may be useful during development testing and
in advanced and use cases.

* *`TEST161_SERVER`*: This variable allows you to set a custom back-end server,
for example:

[source,bash]
----
export TEST161_SERVER=http://localhost:4000
----

* *`TEST161_OVERLAY`*: The `test161` server uses an overlay directory
containing trusted files for each assignment. As a security measure, these
trusted files -- make files, user and kernel test code -- replace students'
versions when testing their submissions (see <<Security>>). Setting this
environment variable allows you to test an overlay using the `test161` client,
allowing you to test overlay changes without submitting to a `test161` server.

==== Submission Configuration

In order to submit to the https://test161.ops-class.org[test161 server], you
need to configure your username/token footnote:[The task of creating tokens
belongs to the front-end, which students need log in for.], which can be done with:

[source,bash]
----
test161 config add-user <username> <token>
----

Removing users and changing configured tokens can be done with:

[source,bash]
----
test161 config del-user <username>              # Delete user information
test161 config change-token <username> <token>  # Change token
----

==== Printing Configuration

To view the current test161 configuration, simply run:

[source,bash]
----
test161 config
----

== Usage

`test161` is designed around two main tasks: running tests and submitting
targets. Additionally, sub-commands exist for configuring test161 and
listing existing tests. Running `test161` with no arguments will print usage
information, and for a more detailed description of `test161` sub-commands,
use `test161 help`.

=== Tests, Targets, and Tags

The `test161` sub-commands often take one or more tests, targets, and tags as
arguments. A _test_ consists of one or more OS/161 commands along with
metadata, `sys161` configuration, and possibly some additional `test161` runtime
configuration. Tests can optionally include _tags_, which allow related tests
to be grouped and run together. _Targets_ consist of a set of tests that are run
together, and allow point values to be assigned to each test.

==== Listing Tests, Targets, and Tags

Available tests, targets, and tags can easily be listed with the `test161 list`
sub-command:

[source,bash]
----
test161 list tests        # List all tests with descriptions
test161 list tags         # List all tags and which tests share each tag
test161 list targets      # List all targets
test161 list targets -r   # List all targets available for submission on the server
----

=== Running Tests

To run a single test, group of tests, or single target, use the `test161 run
<names>` sub-command. Here, `<names>` can be a single target, one or more tests,
or one or more tags.footnote:[In the case that tag and target names conflict,
specify `-tag` if you mean tag.] For test files, `<names>` is a list of
http://www.linuxjournal.com/content/globstar-new-bash-globbing-option[globstar]
style file names, with paths specified relative to the root of the test
directory.  The following are all valid commands:

[source,bash]
----
test161 run synch/*.t         # Run all tests in the tests/sync/
test161 run **/l*.t           # Run all tests in all sub-directories beginning with 'l'
test161 run synchprobs/sp*.t  # Run the synchprobs
test161 run synch/lt1.t       # Run lock test 1
test161 run locks             # Run all lock tests (tests tagged with 'locks')
test161 run asst1             # Run the asst1 target
----

==== Test Concurrency

By default, `test161` runs all tests in parallel to speed up processing. As a
result, the output produced by each test will be interleaved, which can be
difficult to debug. It is possible to run tests sequentially using the
`-sequential (-s)` flag.

==== Test Dependencies

Each test specifies a list of dependencies, tests that must pass in order for
that test to run. For example, our condition variable tests depend on our lock
tests since locks must work for CVs to work. Internally, `test161` creates a
dependency graph for all the tests it needs to run and will short-circuit any
children in the dependency graph in case of failure. By default, all
dependencies are run when running any group of tests. For targets, this is
unavoidable. For other groups of tests, this behavior can be suppressed with
the `-no-dependencies (-n)` flag. This can save a lot of time when debugging a
particular test that has a lot of dependencies.

==== Command Line Flags

There are several command line flags that can be specified to customize how
`test161` runs tests.

* `-dry-run` (`-r`): Show the tests that would be run, but don't run them.

* `-explain` (`-x`): Show test detail, such as name, descriptions, `sys161`
configuration, commands, and expected output.

* `-sequential` (`-s`): By default the output of all tests are interleaved,
which can be hard to debug. Specify this option to run tests one at a time.

* `-no-dependencies` (`-n`): Run the given tests without also running their
dependencies. 

* `-verbose` (`-v`): There are three levels of output: `loud` (default), `quiet`
(no test output), and `whisper` (only final summary, no per-test status).

=== Submitting

Solutions are submitted with the `test161 submit` sub-command. In the most
common case, you will use the following command from your source or root
directory, where <target> is the target you wish to submit:

[source,bash]
----
test161 submit <target>
----

By default, `test161 submit` will use the commit associated with the tip of
your current Git branch. This behavior can be overridden by specifying a
tree-ish argument after the target argument. For example, all of the following
are valid commands:

[source,bash]
----
test161 submit asst1            # Submit the current branch to the asst1 target
test161 submit asst2 working    # Submit the working branch/tag to the asst2 target
test161 submit asst3 3df3dd59a  # Submit the commit 3df3dd59a to the asst3 target
----

==== Command Line Flags

`test161 submit` has a few useful command line flags:

* `-debug`: Print debug output when submitting, namely all Git commands used to
determine repository details.

* `-verify`: Check for local and remote issues without submitting, i.e. verify
that the submission would be accepted. This option is useful for verifying that
your configuration --  users, tokens, keys, etc. -- is correct.

* `-no-cache`: As an optimization, `test161` caches a cloned copy of your repo
in the same way the server does in order to improve the performance of
subsequent submissions. In some cases, it is useful to override this behavior.

== Requirements

* `sys161` and `disk161` in the path.
* Git version >= 2.3.0.


== Commands, Tests, and Targets

`test161` uses a http://yaml.org[YAML]-based configuration system, with
configuration files located across subdirectories of your `test161`
directory. The anatomy of this configuration directory is as follows:

* *commands/*: *.tc files containing OS/161 command specification. Each .tc
file usually contains multiple related commands.

* *targets/*: *.tt files containing target definitions, one per target.

* *tests/*: *.t files containing test specification, one per test. This
directory will contain subdirectories used to organize related tests.

=== Commands

The basic unit in `test161` is a command, such as `lt1` for running Lock Test 1,
or `sp1` to run the whalemating test.  Information about what to
expect when running these commands, as well as what input/output they expect
is specified in the `commands` directory in your test161 root directory.
All .tc files in this directory will be loaded, and commands must only be
specified once.

The following is the full syntax for a commands file:

[source,yaml]
----
# Each commands file consists of a collection of templates. An * indicates the
# default option.
templates:
    # Command name/id. For userland tests, include the path and binary name.
  - name: /testbin/forktest

    # An array of input arguments (optional). This should be included if the
    # command needs default arguments.
    input:
      - arg1
      - arg2

    # An array of expected output lines (optional). This should be specified
    # if the output differs from the default <name>: SUCESS.
    output:
        # The expected output text
      - text: "You should see this message if the test passed!"

        # true* if the output is secured, false if not
        trusted:  true

        # true if <text> references an external command, false* if not
        external: false

    # Whether or not the command panics - yes, no*, or maybe
    panics: no

    # Whether or not the command is expected to time out - yes, no*, maybe
    timesout: no

    # Time (s) after which the test is terminated - 0.0* indicates no timeout
    timeout: 0.0
----

Minimally, any command that is to be evaluated for correctness needs to be
present in exactly one commands (.tc) file with the `name` property specified.
If no output is specified, the default expected output is
`<command name>: SUCCESS`.

==== Examples

In the following example, several commands are specified all of which expect the
default output.

[source,yaml]
----
templates:
  - name: lt1
  - name: lt2
  - name: sem1
  ...
----

Some commands might be designed to cause a kernel panic.

[source,yaml]
----
templates:
  ...
  - name: lt2
    panics: yes
    output:
      - text: "lt2: Should panic..."
  ...
----

Some OS/161 tests are composed of other tests, in which case the command output
will reference an external command. In the following example, the 'triplehuge'
command expects three instances of the 'huge' command's output:

[source,yaml]
----
templates:
  ...
 - name: /testbin/triplehuge
    output:
      - {text: /testbin/huge, external: true, trusted: true}
      - {text: /testbin/huge, external: true, trusted: true}
      - {text: /testbin/huge, external: true, trusted: true}
  ...
----

Input and output can use https://golang.org/pkg/text/template/[Go's text templates]
to specify more complex text. The arguments and argument length are available in
the text templates as `.Args` and `.ArgLen`, respectively. Custom functions are
also provided; see the `funcMap` in
https://github.com/ops-class/test161/blob/master/commands.go[commands.go]
for details.

The following example illustrates how the `add` test's output can be determined
from random integer inputs:

[source,yaml,options="nowrap"]
----
templates:
  ...
  - name: /testbin/add
    input:
      - "{{randInt 2 1000}}"
      - "{{randInt 2 4000}}"
    output:
      - text: "/testbin/add: {{$x:= index .Args 0 | atoi}}{{$y := index .Args 1 | atoi}}{{add $x $y}}"
...
----

=== Tests

Test files (`*.t`) are located in the `tests/` directory in your test161 root
directory. This directory can contain subdirectories to help organize tests.
Each test consists of one or more commands, and each test can have its own
`sys161` configuration.  Tests are run in their own sandboxed environment, 
but commands within the test are executed within the same `sys161` session.

The following is an example of a `test161` test file:

[source,yaml]
----
---
name: "Semaphore Test"
description:
  Tests core semaphore logic through cyclic signaling.
tags: [synch, semaphores, kleaks]
depends: [boot]
sys161:
  cpus: 32
---
sem1
----

==== Front Matter

The test consist of two parts. The header in between the first and second
`---` is http://yaml.org[YAML] front matter that provides test metadata and
configuration. The following describes the syntax and semantics of the test
metadata:

[source, yaml] 
----
---
name: "Test Name"            # The name this is displayed in test161 commands
description: "Description"   # Longer test description, used in test161 list tests
tags: [tag1, tag2]           # All tests with the same tag can be run with test161 run <tag>
depends: [dep1, dep2]        # Specify dependencies. If these fail, the test is skipped
...
---
----

===== Configuration Options

In addition to metadata, the test file syntax supports various configuration
options for both `test161` and the underlying `sys161` instance. The following
provides both the syntax and semantics, as well as the default values for all
configuration options.

[source, yaml]
----
# sys161 configuration
conf:
  # 1-32 are valid
  cpus: 8

  # Number of bytes of memory, with optional K or M prefix
  ram: 1M

  # Random number generated at runtime. This can be overridden by specifying an
  # unsigned 32 bit integer to use as the random seed.
  random: seed=random

  # Disabled by default, but should be enabled when you want swap disk
  disk1:
    enabled: false
    rpm: 7200
    bytes: 32M
    nodoom: true

  # Disabled by default, but uses these defaults if configured
  disk2: 
    enabled: false
    rpm: 7200
    bytes: 32M
    nodoom: false

# stat161 configuration. The window specifies the number of stat objects we
# keep around, while the resolution represents the interval (s) that we
# request stats from stat161.
stat:
  resolution: 0.01
  window: 1

# Monitor configuration
monitor:
  enabled: true

  # Number of samples to include in kernel and user calculations
  window: 400

  # Monitor configuration for tracking kernel cycles. The ratio of kernel
  # cycles to total cycles to be >= min (if enabled) and <= max.
  kernel:
    enablemin: false
    min: 0.001
    max: 1.0

  # Monitor configuration for tracking user cycles. The ratio of user cycles
  # to total cycles to be >= min (if enabled) and <= max.
  user:
    enablemin: false
    min: 0.0001
    max: 1.0

  # Sim time (s) without character output before the test is stopped
  progresstimeout: 10.0

  # Sim time (s) a command is allowed to execute before it is stopped
  commandtimeout: 60.0

# Miscelleneous configuration
misc:
  # The next three configuration parameters deal with sys161 occasionally
  # dropping input characters.

  # Time (ms) to wait for a character to appear in the output stream after
  # sending it.
  charactertimeout: 1000

  # Whether or not to retry sending characters if the character timeout is
  # exceeded.
  retrycharacters: true

  # Number of times a command is retried if the number of character retries is
  # exceeded.
  commandretries: 5

  # Time (s) before halting a test if the current prompt is not seen in the
  # output stream.
  prompttimeout: 1800.0   

  # If true, send the kill signal to sys161. This should not generally be
  # needed.
  killonexit: false
----

===== Command Override

In addition to the configuration options, command behavior can be overridden
in the YAML front matter. A partial <<Commands, command template>> can be
specified using the `commandoverrides` property, which will be merged with
the command definition found in the commands files.

For example, the following changes the command timeout for a particular test:

....
...
commandoverrides:
  - name: /testbin/forkbomb
    timeout: 20.0
...
....

Note that the name must be specified in order to distinguish between commands
in the test.

==== Test Commands

The second part of the test file is a listing of the commands that make up the
test. In the example at the top of the section, the test file specifies that a
single test should be run, namely `sem1`. It is important to note that *the
command name provided here must match what is specified in the commands files*.

===== Test File Syntactic Sugar

A line starting with `$` will be run in the shell and start the shell as
needed. Lines not starting with `$` are run from the kernel prompt and get
there if necessary by exiting the shell. `sys161` shuts down cleanly without
requiring the test manually exit the shell and kernel, as needed.

So this test:
....
$ /bin/true
....

Expands to:
....
s
/bin/true
exit
q
....

*Note that commands run in the shell _must_ be prefixed with `$`.* Otherwise
`test161` will consider them a kernel command and exit the shell before
running them. For example:

This test is probably not what you want:
....
s
/bin/true
....

Because it will expand to:
....
s
exit
/bin/true # not a kernel command
....

But this is so much simpler, right?
....
$ /bin/true
....

`test161` also supports syntactic sugar for <<leaks, memory leak detection>>.
....
| p /testbin/forktest
....

expands to:
....
khu
p /testbin/forktest
khu
....

=== Targets

Target files (`*.tt`) are located in the `targets/` directory in your test161 root
directory. Targets specify which tests are run for each assignment, and
how the scoring is distributed. When you `test161 submit` your assignments, you will
specify which target to submit to.

The following example provides the full syntax of a target file:

[source, yaml]
----
# The name must be unique across all targets
name: example_target

# The print name, description, and leaderboard are used by the test161 front-end website
print_name: EXAMPLE
description: An example to illustrate target syntax and semantics
leaderboard: true

# Only active targets can be submitted to
active: true

# The test161 server uses the target version internally. The version number
# must be incremented when any test or points details change.
version: 1

# Target types can be asst or perf (assignment and performance).
type: asst

# The total number of points for the target. The sum of the individual test
# points must equal this number.
points: 10

# The associated kernel configuration file. test161 uses this value to
# configure and compile your kernel.
kconfig: ASST1

# true if the userland binaries should be compiled, false (default) if not.
userland: false

# Specify a commit hash id that must be included in the Git history of the
# submitted repo.
required_commit:

# The list of tests that are to be run and evaluated as part of this target.
tests:
    # ID is the path relative to the tests directory
  - id: path/to/test.t
    # entire or partial. With the "entire" (default) method, all commands in
    # the test must pass to earn any points. With partial, each command in the
    # test can earn points.
    scoring: entire

    # The points for this test
    points: 10

    # The number of points to deduct if a memory leak was detected.
    mem_leak_points: 2  # default is 0

    # A list of commands whose behavior needs to be individually specified.
    # This is only necessary when argument overrides need to be provided, or
    # when partial command credit is given.
    commands:
      - id: sem1
        # Particular instance of the command in the test. Only useful if the
        # command is listed multiple times in the test.
        index: 0
        points: 0
        # Override default command arguments.
        args: [arg1, arg2,...]
----

== [[server]]test161-server

`test161-server` is a command line utility that implements the `test161`
back-end functionality. Its main responsibilities include accepting submission
requests, evaluating these requests, and persisting test output and results.

Our `test161-server` uses https://www.mongodb.com/[mongoDB] as its storage
layer, which is also how it communicates with the
https://github.com/ops-class/test161-web-ui[front-end]. The interface of the
back-end utility is less mature than the `test161` command line utility, mostly
due to its audience.

=== `test161-server` Configuration

The `test161-server` configuration is in YAML configuration file,
`~/.test161-server.conf`. The following example provides the syntax for this
configuration file:

[source,yaml]
----
overlaydir: /path/to/overlay/directory
test161dir: /path/to/test161/root/directory
cachedir: /path/to/student/repo/cache
keydir: /path/to/student/deploy/keys

# The maximum concurrency for executing test161 tests. This can also be changed
# dynamically from the command line with test161-server set-capacity N.
max_tests: 20

# The mongoDB database name
dbname: "test161"

# The mongoDB database server and port
dbsever: "localhost:27017"

# Database credentials
dbuser: user
dbpw: password

# The port that test161-server is configured to listen on for API requests
api_port: 4000

# The minimum test161 client version that the server will accept submissions from
min_client:
  major: 1
  minor: 2
  revision: 5
----

==== Key Directory

As part of its API, `test161-server` can generate public/private RSA keypairs.
The front-end issues these requests from a student's settings page. The keypairs
are stored in the `keydir` specified in `test161-server.conf`. The student is
required to add the public key to their private Git repository as a deploy key
so `test161` can clone their OS/161 sources.

==== Cache Directory

`test161-server` caches students' source code so that it can fetch updates
rather than re-clone on subsequent submissions.

=== `test161-server` Usage

`test161-server` should be launched as a daemon during boot, but occasionally
you may need to communicate with the running instance.

[source,bash]
----
test161-server status          # Get the status of the running instance
test161-server pause           # Stop the server from accepting new submissions, but
                               # finish processing pending submissions
test161-server resume          # Resume accepting submissions
test161-server set-capacity N  # Set the max number of concurrent tests
test161-server get-capacity    # Get the max number of concurrent tests
----

== Features

=== Progress Tracking Using `stat161` Output

`test161` uses the collected `stat161` output produced by the running kernel to
detect deadlocks, livelocks, and other forms of stalls. We do this using
several different strategies:

. *Progress and prompt timeouts.* Test files can configure both progress
(`monitorconf.timeouts.progress`) and prompt (`monitorconf.timeouts.prompt`)
timeouts. The former is used to kill the test if no output has appeared, while
the latter is passed to `expect` and used to kill the test of the prompt is
delayed. Ideally OS/161 tests should produce some output while they run to
help keep the progress timeout from firing, but the other progress tracking
strategies described below should also help.
. *User and kernel maximum and minimum cycles.* `test161` maintains a buffer
of statistics over a configurable number of `stat161` intervals. Limits on the
minimum and maximum number of kernel and user cycles (expressed as fractions)
over this buffer can help detect deadlocks (minimum) and livelocks (maximum).
User limits are only applied when running in userspace.
.  Note that `test161`
also checks to ensure that there are no user cycles generated when we are
running in kernel mode, which could be caused by a hung progress.

=== [[leaks]] Memory Leak Detection

In addition for checking for test correctness, `test161` can also check for
memory leaks. To implement this feature, a few changes were made to our
https://github.com/ops-class/os161[ops-class OS/161 sources], which implies
this feature will be unavailable or source modification is required if you are
starting from other OS/161 sources.

A new command, `khu`, has been added to our OS/161 kernel menu. When run, this
command prints the number of bytes of memory currently allocated, between both
the `kmalloc` subpage allocator, and the VM subsystem. `test161` parses this
output and calculates the difference between successive invocations to
determine memory leaks. `test161` <<Targets, targets>> can optionally deduct
points for memory leaks.

=== Correctness vs. Grading

The concepts of _correctness_ and _grading_ are purposely separated in
`test161`. Correctness is first established at the command granularity -- each
command has specific criteria that defines correct execution. Since tests are
composed of commands, it follows that test correctness can be determined from
command correctness. Grading, however, is handled independently by targets.
The _partial_ grading method allows for points to be awarded when only some of
the commands in a single test are correct. In the _entire_ scoring method,
points are only awarded of the all of the commands in the test are correct.

=== Partial Credit

`test161` allows for partial credit at the command level. This is different
from the partial scoring method for tests. With partial credit, a command can
earn a fraction of the points it is assigned in the target. This is implemented
by looking for the (secured) string, `PARTIAL CREDIT X OF N`. If X == N, full
credit is awarded and the test is marked correct. Otherwise, a fraction of the
points (X/N) are awarded and the test is marked as incorrect.

=== Security

Given that students are modifying the operating system itself, the attack
surface for gaming the system is quite large. Given that we have modified
user test programs to output `<name>: SUCCESS` when they succeed, it would
be particularly easy for students to fake this output if security measures
were not put in place. Therefore, security has been built into `test161` to
create a _secure testing environment_. This was accomplished through both
`test161` features and additions to our
https://github.com/ops-class/os161[ops-class OS/161 sources]. In particular,
we ensure that our trusted tests are running, and that to a very high degree, we
trust the output.

==== `libtest161` and `secprintf`

Our OS/161 sources add a `test161` library, `libtest161` with the important
function, `secprintf`:

[source,c]
----
int secprintf(const char * secret, const char * msg, const char * name);
----

When `SECRET_TESTING` is disabled, which it normally is, this function simply
outputs the message, such as <name>: SUCCESS. Even though the `test161` command
is expecting trusted output, it knows that `SECRET_TESTING` has been disabled
and will ignore this requirement. This allows students to test their code using
`test161` in an unsecured environment.

When `SECRET_TESTING` is enabled, this function _secures_ the output string by
computing the SHA256 HMAC of the message using the provided _secret key_ and a
random salt value. It outputs a 4-tuple of (name, hash, salt, name: message).
`test161` uses this information to verify the authenticity of the message.

==== Source Overlay

`test161` allows the specification of an _overlay directory_ that contains
trusted source files. These trusted files, such as make files and anything that
prints `SUCCESS`, overwrite students' untrusted source files on the `test161`
server during compilation. During testing, an overlay can be specified using
the `TEST161_OVERLAY` environment variable (see <<Environment Variables>>).

==== Key Injection

When an <<Source Overlay,overlay>> is specified, the process of _key injection_
is triggered. In our OS/161 source code, a placeholder (`SECRET`) for the secret
key was added anywhere a key was required for the `secprintf` function. Key
injection replaces instances of `SECRET` in the source code with a randomly
generated key, _one per command_. During compile time, a map of command to key
is created so `test161` can authenticate messages output by test code.
Importantly, this process repeats itself each time a student submits to a
target, which means no information from previous submissions can be replayed.
Additionally, unique salt values are required during testing, preventing replay
attacks from previously seen command output, such in the case of `triplehuge`.

=== Multiple Output Strategies

`test161` supports different output strategies through its PersistenceManager
interface. Each TestEnvironment has a PersistenceManager which receives
callbacks when events happen, like when scores changes, statuses change, or when
output lines are added. This allows multiple implementations to handle output
as they wish. The `test161` client utility implements the interface through
its ConsolePersistence type, which writes all input to stdout. The server uses
a MongoPersistence type which outputs JSON data to our mongo back-end server.
This feature allows `test161-server` forks to easily use whatever back-end
storage system they desire.

== TODOs

=== Nits

* sys161 version checks

* Check for repository problems:
** Check and fail if it has inappropriate files (`.o`), or is too large. 
(Prevent back-end storage DOS attacks.)

* Use URL associated with the tree-ish id provided to `test161 submit`

* Fix directory bash completion for test161 config test161dir. It's
unfortunately adding a space instead of /.

<<<<<<< HEAD
* Add a backlink from `Test` -> `Submission`

* An `isStaff` flag would be useful when querying the students collection in
mongo

* Populate man pages

=======
>>>>>>> 59e69baa
=== Performance Tracking

Most of the infrastructure is in place to handle performance targets, but we still
need finish this and test it. Specifically, we need set the performance number in
the Test object and use it properly in the Submission.

=== Parallel Testing Output

It would be cool to be able to print serial output from one test while queuing
the output from other tests. Maybe using curses to maintain a line at the end
of the screen showing the tests that are being run.

=== Output Frequency

For long running tests, OS/161 tests generate periodic output, usually in the
form of a string of '.' characters. This output is used as a keep-alive
mechanism, resetting test161's progress timeout. Because this output is in a
single line, and it would create more unnecessary DB output and server load to
break these into multiple lines, it would be nice to refactor things in such a
way that the current output line is periodically persisted. This would give
students a better indication of progress, as opposed to tests looking "stuck".

=== Server Nits

* Environment inference with environment variable overrides, similar to the test161 client
** `test161-server config` to both show the configuration and modify it
* Log the configuration on startup
* Usability cleanup
** Usage
** Help
** Bash completion
* Moving window for stats API
* Periodically persist server stats, either in mongoDB or through the logger. We currently lose these on restart.
* Move collaboration messages into their own files instead of hard-coding<|MERGE_RESOLUTION|>--- conflicted
+++ resolved
@@ -917,16 +917,8 @@
 * Fix directory bash completion for test161 config test161dir. It's
 unfortunately adding a space instead of /.
 
-<<<<<<< HEAD
-* Add a backlink from `Test` -> `Submission`
-
-* An `isStaff` flag would be useful when querying the students collection in
-mongo
-
 * Populate man pages
 
-=======
->>>>>>> 59e69baa
 === Performance Tracking
 
 Most of the infrastructure is in place to handle performance targets, but we still
